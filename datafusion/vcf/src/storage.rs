--- conflicted
+++ resolved
@@ -1,16 +1,10 @@
-<<<<<<< HEAD
 use async_stream::stream;
-=======
->>>>>>> 77602b16
 use bytes::Bytes;
 use datafusion::arrow;
 use datafusion::arrow::array::StringBuilder;
 use datafusion::arrow::datatypes::SchemaRef;
-<<<<<<< HEAD
 use datafusion::arrow::ipc::RecordBatch;
 use datafusion::datasource::MemTable;
-=======
->>>>>>> 77602b16
 use futures::stream::BoxStream;
 use futures::{StreamExt, stream};
 use log::debug;
@@ -147,7 +141,6 @@
                 .bucket(bucket_name.as_str())
                 .disable_ec2_metadata()
                 .allow_anonymous();
-<<<<<<< HEAD
             let operator = Operator::new(builder)?
                 .layer(TimeoutLayer::new().with_io_timeout(std::time::Duration::from_secs(120)))
                 .layer(RetryLayer::new().with_max_times(3))
@@ -157,28 +150,10 @@
                 .reader_with(file_path.as_str())
                 .chunk(chunk_size * 1024 * 1024)
                 .concurrent(concurrent_fetches)
-=======
-
-            let operator = Operator::new(builder)?
-                .layer(TimeoutLayer::new().with_io_timeout(std::time::Duration::from_secs(300))) // 5 minutes
-                .layer(RetryLayer::new().with_max_times(5)) // Retry up to 5 times
-                .layer(LoggingLayer::default())
-                .finish();
-
-            // Reduce chunk size and increase concurrency for better reliability
-            let adjusted_chunk_size = chunk_size.min(8 * 1024 * 1024); // Max 8MB chunks
-            let adjusted_concurrency = concurrent_fetches.max(4); // Min 4 concurrent fetches
-
-            operator
-                .reader_with(file_path.as_str())
-                .chunk(adjusted_chunk_size)
-                .concurrent(adjusted_concurrency)
->>>>>>> 77602b16
                 .await?
                 .into_bytes_stream(..)
                 .await
         }
-<<<<<<< HEAD
         StorageType::S3 => {
             let builder = S3::default()
                 .region(
@@ -186,10 +161,6 @@
                         .await
                         .unwrap(),
                 )
-=======
-        StorageType::GCS => {
-            let builder = Gcs::default()
->>>>>>> 77602b16
                 .bucket(bucket_name.as_str())
                 .disable_vm_metadata()
                 .allow_anonymous();
@@ -200,12 +171,7 @@
                 .finish();
             operator
                 .reader_with(file_path.as_str())
-<<<<<<< HEAD
                 .concurrent(1)
-=======
-                .chunk(chunk_size * 1024 * 1024)
-                .concurrent(concurrent_fetches)
->>>>>>> 77602b16
                 .await?
                 .into_bytes_stream(..)
                 .await
@@ -236,12 +202,8 @@
             .await
             .unwrap(),
     );
-<<<<<<< HEAD
     let reader = vcf::r#async::io::Reader::new(inner);
     reader
-=======
-    vcf::r#async::io::Reader::new(inner)
->>>>>>> 77602b16
 }
 
 pub fn get_local_vcf_bgzf_reader(
@@ -496,7 +458,6 @@
             VcfReader::Remote(reader) => reader.read_records().await,
         }
     }
-<<<<<<< HEAD
 }
 
 #[cfg(test)]
@@ -670,6 +631,4 @@
         let first_record = records.next().await;
         assert!(first_record.is_some());
     }
-=======
->>>>>>> 77602b16
 }